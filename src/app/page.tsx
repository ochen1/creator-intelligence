'use client'

import { useState } from 'react'
import { CampaignManager } from '@/components/CampaignManager'
import { TagAnalyticsDashboard } from '@/components/TagAnalyticsDashboard'
import { ProfileList } from '@/components/ProfileList'
import { ProfileSheet } from '@/components/ProfileSheet'
import { BulkProfilesAttributionSheet } from '@/components/BulkProfilesAttributionSheet'
import { DataIngestion } from '@/components/DataIngestion'
import { ProfileIdentification } from '@/components/ProfileIdentification'
import { Separator } from '@/components/ui/separator'
import { Button } from '@/components/ui/button'
import { Badge } from '@/components/ui/badge'
import { Tabs, TabsContent, TabsList, TabsTrigger } from '@/components/ui/tabs'
import { CampaignAnalyticsDashboard } from '@/components/CampaignAnalyticsDashboard'
<<<<<<< HEAD
import { SwarmCommand } from '@/components/SwarmCommand'
=======
import { AIContentSuggestions } from '@/components/AIContentSuggestions'
>>>>>>> b053edc8

export default function HomePage() {
  const [selectedUsername, setSelectedUsername] = useState<string | null>(null)
  const [selectedProfilePks, setSelectedProfilePks] = useState<number[]>([])
  const [bulkAttributionOpen, setBulkAttributionOpen] = useState(false)
  const [activeTab, setActiveTab] = useState('overview')

  const clearSelection = () => {
    setSelectedProfilePks([])
  }

  return (
    <main className="min-h-screen bg-white">
      {/* Header */}
      <header className="bg-white px-6 py-4">
        <div className="flex items-center justify-between">
          <div className="flex items-center gap-3">
            <img src="/images/igcrm.png" alt="IGCrm Logo" className="w-8 h-8" />
            <div className="flex items-center gap-2">
              <span className="text-2xl font-bold text-brand-primary">CREATOR</span>
              <span className="text-2xl font-bold text-gray-900">INTELLIGENCE</span>
            </div>
          </div>
          <div className="w-10 h-10 rounded-full bg-brand-primary flex items-center justify-center">
            <svg className="w-6 h-6 text-white" fill="currentColor" viewBox="0 0 24 24">
              <path d="M12 12c2.21 0 4-1.79 4-4s-1.79-4-4-4-4 1.79-4 4 1.79 4 4 4zm0 2c-2.67 0-8 1.34-8 4v2h16v-2c0-2.66-5.33-4-8-4z"/>
            </svg>
          </div>
        </div>
      </header>

      {/* Welcome Section */}
      <section className="text-center py-16 px-6">
        <div className="w-20 h-20 mx-auto mb-6">
          <img src="/images/igcrm.png" alt="IGCrm Logo" className="w-20 h-20" />
        </div>
        <h1 className="text-5xl font-light mb-2">
          <span className="text-gray-500">Welcome to</span> <span className="font-bold text-brand-primary">CREATOR</span> <span className="font-bold text-gray-900">INTELLIGENCE</span>
        </h1>
        <p className="text-lg text-gray-600 max-w-2xl mx-auto">
          Investigate analytics from your social media platforms and get AI-powered insights to improve engagement and content strategy.
        </p>
      </section>

      {/* Main Content */}
      <div className="container mx-auto px-6 pb-16 space-y-8">

      {/* Data Ingestion */}
      <DataIngestion />
      
      {/* AI Content Suggestions */}
      <AIContentSuggestions />
      
      <Separator />

      {/* Main Content Tabs */}
      <Tabs value={activeTab} onValueChange={setActiveTab} className="space-y-6">
<<<<<<< HEAD
        <TabsList className="grid w-full grid-cols-5">
          <TabsTrigger value="overview">Tag Analytics</TabsTrigger>
            <TabsTrigger value="campaigns">Campaign Management</TabsTrigger>
            <TabsTrigger value="audience">Audience Management</TabsTrigger>
            <TabsTrigger value="attribution">Attribution Tracking</TabsTrigger>
            <TabsTrigger value="swarm">Agentic Swarm</TabsTrigger>
=======
        <TabsList className="grid w-full grid-cols-4 bg-white border border-gray-200 rounded-xl p-1">
          <TabsTrigger value="overview" className="rounded-lg data-[state=active]:bg-brand-primary data-[state=active]:text-white">Tag Analytics</TabsTrigger>
          <TabsTrigger value="campaigns" className="rounded-lg data-[state=active]:bg-brand-primary data-[state=active]:text-white">Campaign Management</TabsTrigger>
          <TabsTrigger value="audience" className="rounded-lg data-[state=active]:bg-brand-primary data-[state=active]:text-white">Audience Management</TabsTrigger>
          <TabsTrigger value="attribution" className="rounded-lg data-[state=active]:bg-brand-primary data-[state=active]:text-white">Attribution Tracking</TabsTrigger>
>>>>>>> b053edc8
        </TabsList>

        <TabsContent value="overview" className="space-y-6">
          <div className="space-y-2">
            <h2 className="text-2xl font-bold text-brand-primary">Tag Analytics Dashboard</h2>
            <p className="text-gray-600">
              Analyze tag patterns and word clouds for followers vs churners to understand audience segments and engagement patterns.
            </p>
          </div>
          <CampaignAnalyticsDashboard />
          <TagAnalyticsDashboard />
        </TabsContent>

        <TabsContent value="campaigns" className="space-y-6">
          <div className="space-y-2">
            <h2 className="text-2xl font-bold text-brand-primary">Campaign Management</h2>
            <p className="text-gray-600">
              Create and manage your content and outbound follow campaigns for tracking attribution.
            </p>
          </div>
          <CampaignManager />
        </TabsContent>

        <TabsContent value="audience" className="space-y-6">
          <div className="space-y-2">
            <h2 className="text-2xl font-bold text-brand-primary">Audience Management</h2>
            <p className="text-gray-600">
              Manage your audience profiles, tags, and track engagement patterns.
            </p>
          </div>
          <ProfileList
            onSelectProfile={(username) => setSelectedUsername(username)}
            selectedProfilePks={selectedProfilePks}
            onSelectionChange={setSelectedProfilePks}
            onBulkAttribution={() => setBulkAttributionOpen(true)}
          />
        </TabsContent>

        <TabsContent value="attribution" className="space-y-6">
          <div className="space-y-2">
            <h2 className="text-2xl font-bold text-brand-primary">Attribution Tracking</h2>
            <p className="text-gray-600">
              Review and manage attribution assignments for recent profile interactions.
            </p>
          </div>
          <div className="grid gap-6">
            <ProfileIdentification />
          </div>
        </TabsContent>

        <TabsContent value="swarm" className="space-y-6">
          <div className="space-y-2">
            <h2 className="text-2xl font-semibold">Agentic Swarm Execution</h2>
            <p className="text-muted-foreground">
              Plan and execute multi-step data query, enrichment, and reporting workflows with streaming progress.
            </p>
          </div>
          <SwarmCommand />
        </TabsContent>
      </Tabs>
      </div>

      {/* Profile Detail Sheet */}
      <ProfileSheet
        username={selectedUsername}
        open={!!selectedUsername}
        onClose={() => setSelectedUsername(null)}
      />

      {/* Bulk Attribution Sheet */}
      <BulkProfilesAttributionSheet
        profilePks={selectedProfilePks}
        open={bulkAttributionOpen}
        onOpenChange={setBulkAttributionOpen}
        onCompleted={() => {
          clearSelection()
          // You might want to refresh the profile list here
        }}
      />

      {/* Footer */}
      <div className="text-center pt-8 border-t">
        <p className="text-sm text-muted-foreground">
          Creator Intelligence Platform - Local-first audience management and attribution tracking
        </p>
      </div>
    </main>
  )
}<|MERGE_RESOLUTION|>--- conflicted
+++ resolved
@@ -13,11 +13,8 @@
 import { Badge } from '@/components/ui/badge'
 import { Tabs, TabsContent, TabsList, TabsTrigger } from '@/components/ui/tabs'
 import { CampaignAnalyticsDashboard } from '@/components/CampaignAnalyticsDashboard'
-<<<<<<< HEAD
 import { SwarmCommand } from '@/components/SwarmCommand'
-=======
 import { AIContentSuggestions } from '@/components/AIContentSuggestions'
->>>>>>> b053edc8
 
 export default function HomePage() {
   const [selectedUsername, setSelectedUsername] = useState<string | null>(null)
@@ -75,20 +72,12 @@
 
       {/* Main Content Tabs */}
       <Tabs value={activeTab} onValueChange={setActiveTab} className="space-y-6">
-<<<<<<< HEAD
-        <TabsList className="grid w-full grid-cols-5">
-          <TabsTrigger value="overview">Tag Analytics</TabsTrigger>
-            <TabsTrigger value="campaigns">Campaign Management</TabsTrigger>
-            <TabsTrigger value="audience">Audience Management</TabsTrigger>
-            <TabsTrigger value="attribution">Attribution Tracking</TabsTrigger>
-            <TabsTrigger value="swarm">Agentic Swarm</TabsTrigger>
-=======
         <TabsList className="grid w-full grid-cols-4 bg-white border border-gray-200 rounded-xl p-1">
           <TabsTrigger value="overview" className="rounded-lg data-[state=active]:bg-brand-primary data-[state=active]:text-white">Tag Analytics</TabsTrigger>
           <TabsTrigger value="campaigns" className="rounded-lg data-[state=active]:bg-brand-primary data-[state=active]:text-white">Campaign Management</TabsTrigger>
           <TabsTrigger value="audience" className="rounded-lg data-[state=active]:bg-brand-primary data-[state=active]:text-white">Audience Management</TabsTrigger>
           <TabsTrigger value="attribution" className="rounded-lg data-[state=active]:bg-brand-primary data-[state=active]:text-white">Attribution Tracking</TabsTrigger>
->>>>>>> b053edc8
+          <TabsTrigger value="swarm" className="rounded-lg data-[state=active]:bg-brand-primary data-[state=active]:text-white">Agentic Swarm</TabsTrigger>
         </TabsList>
 
         <TabsContent value="overview" className="space-y-6">
