'use client'

/**
 * ProfileIdentification
 *
 * UI workflow (similar in spirit to DataIngestion) that:
 *  1. Fetches recently active profiles via /api/profiles/recent
 *  2. Sequentially calls local classifier service (scripts/daniel_mock_api.py)
 *       GET http://localhost:13732/profile-instagram-user/&lt;username&gt;
 *     Expected JSON: { labels: string[], data: { text: string } }
 *  3. Ensures each returned label exists as a Tag (creates missing tags)
 *  4. Attaches the tag to the profile with autoAssigned = true (pivot field)
 *  5. Tracks per-profile progress, timing, errors, and labels applied
 *
 * IMPORTANT:
 *  - Start the mock classifier first: `python scripts/daniel_mock_api.py`
 *  - Ensure Prisma migration adding auto_assigned has been applied (already done)
 *  - The workflow is idempotent at tag level: existing tags on profile are skipped
 */

import { useEffect, useMemo, useRef, useState, useCallback } from 'react'
import { Card, CardHeader, CardTitle, CardDescription, CardContent } from '@/components/ui/card'
import { Button } from '@/components/ui/button'
import { Badge } from '@/components/ui/badge'
import { Separator } from '@/components/ui/separator'
import { Loader2, Play, Square, RefreshCw, Hash, CheckCircle2, AlertCircle, Info, Clock } from 'lucide-react'
import { useRecentProfiles, useTags, useTagMutations, useProfileTagMutations, type RecentProfile } from '@/lib/hooks'
import { formatDate } from '@/lib/dates'
import { cn } from '@/lib/utils'
import { toast } from 'sonner'

type IdentificationStatus = 'pending' | 'running' | 'completed' | 'error' | 'skipped'

interface ProfileRunState {
  profile_pk: number
  username: string
  status: IdentificationStatus
  startedAt?: number
  endedAt?: number
  durationMs?: number
  labels?: string[]
  newTagsCreated?: number
  newAssignments?: number
  error?: string
  classifierText?: string
}

interface ClassifierResponse {
  labels: string[]
  data?: {
    text?: string
    [k: string]: any
  }
  [k: string]: any
}

<<<<<<< HEAD
const CLASSIFIER_BASE = 'https://7005d0347fac.ngrok-free.app/get-user-info'
=======
const CLASSIFIER_BASE = 'https://7005d0347fac.ngrok-free.app'
>>>>>>> b053edc8

export function ProfileIdentification() {
  // Query controls
  const [days, setDays] = useState(30)
  const [limit, setLimit] = useState(100)
  // Parallelization (concurrency) factor; number of profiles processed simultaneously
  const [concurrency, setConcurrency] = useState(1)

  const { data: recentData, isLoading: recentLoading, refetch: refetchRecent, isRefetching } =
    useRecentProfiles({ days, limit })
  const { data: allTags, isLoading: tagsLoading } = useTags()
  const { create: createTag } = useTagMutations()
  const { addTag } = useProfileTagMutations()

  // Local tag dictionary for quick lookups / updated as we create tags
  const [tagDict, setTagDict] = useState<Map<string, { tag_id: number; tag_name: string }>>(new Map())

  useEffect(() => {
    if (allTags) {
      const map = new Map<string, { tag_id: number; tag_name: string }>()
      allTags.forEach(t => {
        const lower = t.tag_name.toLowerCase()
        const underscore = lower.replace(/\s+/g, '_')
        const spaced = lower.replace(/_/g, ' ')
        map.set(lower, t)
        map.set(underscore, t)
        map.set(spaced, t)
      })
      setTagDict(map)
    }
  }, [allTags])

  const profiles: RecentProfile[] = useMemo(() => recentData?.data || [], [recentData])

  // Run state
  const [runs, setRuns] = useState<Map<number, ProfileRunState>>(new Map())
  const [running, setRunning] = useState(false)
  const [stopping, setStopping] = useState(false)
  const abortRef = useRef<boolean>(false)

  // Initialize run entries when profiles list changes
  useEffect(() => {
    setRuns(prev => {
      const next = new Map(prev)
      for (const p of profiles) {
        if (!next.has(p.profile_pk)) {
          const autoAssignedLabels = p.tags
            ?.filter(t => t.auto_assigned)
            .map(t => t.tag.tag_name) || []
          const hasAuto = autoAssignedLabels.length > 0
          next.set(p.profile_pk, {
            profile_pk: p.profile_pk,
            username: p.current_username,
            status: hasAuto ? 'completed' : 'pending',
            // Pre-populate labels for display if already auto-tagged
            ...(hasAuto ? { labels: autoAssignedLabels } : {}),
          })
        }
      }
      // Optionally remove stale entries not in current profiles
      for (const existing of Array.from(next.keys())) {
        if (!profiles.find(p => p.profile_pk === existing)) {
          next.delete(existing)
        }
      }
      return next
    })
  }, [profiles])

  const updateRun = (profile_pk: number, patch: Partial<ProfileRunState>) => {
    setRuns(prev => {
      const next = new Map(prev)
      const existing = next.get(profile_pk)
      if (!existing) return prev
      next.set(profile_pk, { ...existing, ...patch })
      return next
    })
  }

  const classifyProfile = useCallback(
    async (p: RecentProfile): Promise<void> => {
      updateRun(p.profile_pk, {
        status: 'running',
        startedAt: typeof window !== 'undefined' ? Date.now() : 0,
        error: undefined,
        labels: undefined,
        newAssignments: 0,
        newTagsCreated: 0,
      })

      let createdTags = 0
      let newAssignments = 0
      let labels: string[] = []
      let classifierText: string | undefined

      try {
        // 1. Call classifier
<<<<<<< HEAD
        const res = await fetch(`${CLASSIFIER_BASE}`, {
          method: 'POST',
          headers: { 'Content-Type': 'application/json' },
          body: JSON.stringify({ username: p.current_username }),
=======
        const res = await fetch(`${CLASSIFIER_BASE}/get-user-info`, {
          method: 'POST', 
          mode: 'cors',
          headers: {
            'Content-Type': 'application/json',
            'Accept': 'application/json',
          },
          body: JSON.stringify({
            username: p.current_username
          })
>>>>>>> b053edc8
        })

        const json: ClassifierResponse = await res.json()
        labels = Array.isArray(json.labels) ? json.labels : []
        classifierText = json.data?.text

        if (labels.length === 0) {
          updateRun(p.profile_pk, {
            status: 'skipped',
            labels: [],
            classifierText,
            endedAt: typeof window !== 'undefined' ? Date.now() : 0,
            durationMs: typeof window !== 'undefined' ? Date.now() - (runs.get(p.profile_pk)?.startedAt || Date.now()) : 0,
          })
          return
        }

        // Normalize + deduplicate (case-insensitive)
        const normalized = Array.from(new Set(labels.map(l => l.trim()).filter(Boolean)))
        for (const label of normalized) {
          if (abortRef.current) break
          const lower = label.toLowerCase().trim()
          const underscore = lower.replace(/\s+/g, '_')
          const spaced = lower.replace(/_/g, ' ')
          // Try multiple canonical forms before creating
          let existingTag =
            tagDict.get(lower) ||
            tagDict.get(underscore) ||
            tagDict.get(spaced)

          if (!existingTag) {
            // Create tag only if not found under any canonical form
            try {
              const created = await new Promise<{ tag_id: number; tag_name: string }>((resolve, reject) => {
                createTag.mutate(label, {
                  onSuccess: (data: any) => resolve(data),
                  onError: (err: any) => reject(err),
                })
              })
              createdTags += 1
              // Update dict
              setTagDict(prev => {
                const copy = new Map(prev)
                const createdLower = created.tag_name.toLowerCase()
                copy.set(createdLower, created)
                copy.set(createdLower.replace(/\s+/g, '_'), created)
                copy.set(createdLower.replace(/_/g, ' '), created)
                return copy
              })
              existingTag = created
            } catch (err: any) {
              // If tag creation fails, skip that label
              console.error('Failed to create tag', label, err)
              continue
            }
          }

          if (!existingTag) continue

          // Check if already attached
          const already = p.tags.some(pt => pt.tag.tag_id === existingTag!.tag_id)
          if (!already) {
            try {
              await new Promise<void>((resolve, reject) => {
                addTag.mutate(
                  { username: p.current_username, tagId: existingTag!.tag_id, autoAssigned: true },
                  {
                    onSuccess: () => resolve(),
                    onError: (err: any) => reject(err),
                  },
                )
              })
              newAssignments += 1
            } catch (err: any) {
              console.error('Failed to assign tag', label, err)
            }
          }
        }

        updateRun(p.profile_pk, {
          status: 'completed',
          labels,
          classifierText,
          newTagsCreated: createdTags,
          newAssignments,
          endedAt: typeof window !== 'undefined' ? Date.now() : 0,
          durationMs: typeof window !== 'undefined' ? Date.now() - (runs.get(p.profile_pk)?.startedAt || Date.now()) : 0,
        })
      } catch (err: any) {
        updateRun(p.profile_pk, {
          status: 'error',
          error: err?.message || 'Unknown error',
          labels,
          classifierText,
          endedAt: typeof window !== 'undefined' ? Date.now() : 0,
          durationMs: typeof window !== 'undefined' ? Date.now() - (runs.get(p.profile_pk)?.startedAt || Date.now()) : 0,
        })
      }
    },
    [addTag, createTag, runs, tagDict],
  )

  const runConcurrent = useCallback(async () => {
    if (running) return
    if (!profiles.length) {
      toast.message('No recent profiles to process')
      return
    }
    abortRef.current = false
    setRunning(true)
    setStopping(false)

    // Build processing queue (skip already running/completed)
    const queue = profiles.filter(p => {
      const runEntry = runs.get(p.profile_pk)
      return !(runEntry && (runEntry.status === 'completed' || runEntry.status === 'running'))
    })

    let index = 0
    const workerCount = Math.max(1, Math.min(concurrency, queue.length || 1))

    const worker = async () => {
      while (!abortRef.current) {
        const currentIndex = index
        if (currentIndex >= queue.length) break
        index += 1
        const profile = queue[currentIndex]
        // eslint-disable-next-line no-await-in-loop
        await classifyProfile(profile)
      }
    }

    await Promise.all(Array.from({ length: workerCount }, () => worker()))

    setRunning(false)
    setStopping(false)
    if (abortRef.current) {
      toast.warning('Identification stopped')
    } else {
      toast.success('Identification run completed')
    }
  }, [classifyProfile, profiles, running, runs, concurrency])

  const stopSequential = () => {
    if (!running) return
    abortRef.current = true
    setStopping(true)
  }

  const resetStatuses = () => {
    setRuns(prev => {
      const next = new Map(prev)
      for (const [k, v] of next.entries()) {
        next.set(k, {
          profile_pk: v.profile_pk,
            username: v.username,
            status: 'pending',
        })
      }
      return next
    })
  }

  const completedCount = Array.from(runs.values()).filter(r => r.status === 'completed').length
  const errorCount = Array.from(runs.values()).filter(r => r.status === 'error').length
  const pendingCount = profiles.length - completedCount - errorCount - Array.from(runs.values()).filter(r => r.status === 'running').length

  // Format ms to seconds with adaptive precision
  const formatSeconds = (ms: number) => {
    if (ms < 1000) return (ms / 1000).toFixed(2) + 's'
    if (ms < 10000) return (ms / 1000).toFixed(2) + 's'
    return (ms / 1000).toFixed(1) + 's'
  }

  return (
    <Card className="bg-white shadow-sm border-0 rounded-xl">
      <CardHeader className="pb-4">
        <CardTitle className="text-xl font-bold text-blue-600 flex items-center gap-2">
          <Hash className="h-5 w-5" />
          Stalking Agent Swarm Orchestrator
          <Badge variant="outline" className="ml-2 bg-gray-100 text-gray-700 border-gray-300">
            {profiles.length} profiles
          </Badge>
        </CardTitle>
        <CardDescription className="text-gray-600 text-base">
          Automatically infer audience characteristics and apply tags (auto-assigned) using local classifier.
        </CardDescription>
      </CardHeader>
      <CardContent className="space-y-6">
        {/* Controls */}
        <div className="flex flex-wrap gap-3 items-end">
          <div className="space-y-1">
            <label className="text-xs font-medium">Days Lookback</label>
            <input
              type="number"
              className="border rounded px-2 py-1 text-sm w-24"
              value={days}
              min={1}
              max={365}
              disabled={running}
              onChange={e => setDays(Math.min(365, Math.max(1, Number(e.target.value) || 1)))}
            />
          </div>
          <div className="space-y-1">
            <label className="text-xs font-medium">Limit</label>
            <input
              type="number"
              className="border rounded px-2 py-1 text-sm w-24"
              value={limit}
              min={1}
              max={500}
              disabled={running}
              onChange={e => setLimit(Math.min(500, Math.max(1, Number(e.target.value) || 1)))}
            />
          </div>
          <div className="space-y-1">
            <label className="text-xs font-medium">Concurrency</label>
            <input
              type="number"
              className="border rounded px-2 py-1 text-sm w-24"
              value={concurrency}
              min={1}
              max={16}
              disabled={running}
              onChange={e =>
                setConcurrency(
                  Math.min(16, Math.max(1, Number(e.target.value) || 1)),
                )
              }
            />
          </div>
          <div className="flex gap-2">
            <Button
              size="sm"
              onClick={() => refetchRecent()}
              variant="outline"
              disabled={running || recentLoading || isRefetching}
            >
              {(recentLoading || isRefetching) && <Loader2 className="h-3 w-3 animate-spin mr-1" />}
              Refresh
            </Button>
            {!running ? (
              <Button
                size="sm"
                onClick={runConcurrent}
                disabled={recentLoading || !profiles.length || tagsLoading}
              >
                <Play className="h-3 w-3 mr-1" />
                Start
              </Button>
            ) : (
              <Button
                size="sm"
                variant="destructive"
                onClick={stopSequential}
                disabled={stopping}
              >
                <Square className="h-3 w-3 mr-1" />
                {stopping ? 'Stopping...' : 'Stop'}
              </Button>
            )}
            <Button
              size="sm"
              variant="outline"
              onClick={resetStatuses}
              disabled={running}
            >
              <RefreshCw className="h-3 w-3 mr-1" />
              Reset
            </Button>
          </div>
        </div>

        {/* Summary Badges */}
        <div className="flex flex-wrap gap-2 text-xs">
          <Badge variant="outline" className="bg-muted">
            Pending: {pendingCount}
          </Badge>
          <Badge variant="outline" className="bg-green-50 text-green-700 border-green-300">
            Completed: {completedCount}
          </Badge>
          <Badge variant="outline" className="bg-red-50 text-red-700 border-red-300">
            Errors: {errorCount}
          </Badge>
          <Badge variant="outline">
            Window: {days}d
          </Badge>
          <Badge variant="outline">
            Concurrency: {concurrency}
          </Badge>
        </div>

        <Separator />

        {/* List */}
        <div className="border rounded-md overflow-hidden">
          <div className="grid grid-cols-12 gap-0 bg-muted/50 text-xs font-medium px-3 py-2">
            <div className="col-span-2">Username</div>
            <div className="col-span-2">Status</div>
            <div className="col-span-2">Labels</div>
            <div className="col-span-2">New Tags / Assigned</div>
            <div className="col-span-2">Duration (s)</div>
            <div className="col-span-2">Last Event</div>
          </div>
          <div className="max-h-96 overflow-auto text-sm">
            {recentLoading ? (
              <div className="flex items-center gap-2 p-4 text-muted-foreground">
                <Loader2 className="h-4 w-4 animate-spin" />
                Loading recent profiles...
              </div>
            ) : profiles.length === 0 ? (
              <div className="p-4 text-muted-foreground text-xs">
                No recent profiles in specified window.
              </div>
            ) : (
              profiles.map(p => {
                const run = runs.get(p.profile_pk)
                let durationDisplay = '—'
                if (run?.startedAt && run?.endedAt) {
                  durationDisplay = formatSeconds(run.endedAt - run.startedAt)
                } else if (run?.startedAt && run?.status === 'running') {
                  durationDisplay = formatSeconds(typeof window !== 'undefined' ? Date.now() - run.startedAt : 0)
                }

                let statusNode: React.ReactNode = run?.status || 'pending'
                if (run?.status === 'running') {
                  statusNode = (
                    <span className="flex items-center gap-1 text-blue-600">
                      <Loader2 className="h-3 w-3 animate-spin" />
                      Running
                    </span>
                  )
                } else if (run?.status === 'completed') {
                  statusNode = (
                    <span className="flex items-center gap-1 text-green-600">
                      <CheckCircle2 className="h-3 w-3" />
                      Done
                    </span>
                  )
                } else if (run?.status === 'error') {
                  statusNode = (
                    <span className="flex items-center gap-1 text-red-600">
                      <AlertCircle className="h-3 w-3" />
                      Error
                    </span>
                  )
                } else if (run?.status === 'skipped') {
                  statusNode = (
                    <span className="flex items-center gap-1 text-muted-foreground">
                      Skipped
                    </span>
                  )
                }

                return (
                  <div
                    key={p.profile_pk}
                    className={cn(
                      'grid grid-cols-12 gap-0 px-3 py-2 border-b last:border-b-0 items-start',
                      run?.status === 'completed' && 'bg-green-50/40',
                      run?.status === 'error' && 'bg-red-50/40',
                    )}
                  >
                    <div className="col-span-2 truncate">
                      @{p.current_username}
                    </div>
                    <div className="col-span-2">
                      {statusNode}
                      {run?.error && (
                        <div className="text-[10px] text-red-600 mt-0.5 line-clamp-2">
                          {run.error}
                        </div>
                      )}
                    </div>
                    <div className="col-span-2">
                      {run?.labels && run.labels.length > 0 ? (
                        <div className="flex flex-wrap gap-1">
                          {run.labels.map(l => (
                            <Badge
                              key={l}
                              variant="outline"
                              className="text-[10px] px-1 py-0"
                              title={l}
                            >
                              {l}
                            </Badge>
                          ))}
                        </div>
                      ) : (
                        <span className="text-xs text-muted-foreground">—</span>
                      )}
                    </div>
                    <div className="col-span-2 text-xs">
                      {run
                        ? `${run.newTagsCreated || 0} / ${run.newAssignments || 0}`
                        : '—'}
                    </div>
                    <div className="col-span-2 text-xs">
                      {durationDisplay}
                    </div>
                    <div className="col-span-2 text-[10px] leading-tight">
                      {p.last_event ? (
                        <>
                          <div className="font-medium">{p.last_event.event_type}</div>
                          <div className="text-muted-foreground">
                            {formatDate(p.last_event.event_ts, 'datetime')}
                          </div>
                        </>
                      ) : (
                        <span className="text-muted-foreground">—</span>
                      )}
                    </div>
                  </div>
                )
              })
            )}
          </div>
        </div>

        {/* Legend / Help */}
        <div className="rounded-md bg-muted/50 p-3 space-y-2 text-xs text-muted-foreground">
          <div className="flex items-center gap-1 font-medium">
            <Info className="h-3 w-3" />
            How it works
          </div>
          <ul className="list-disc list-inside space-y-1">
            <li>Profiles pulled from /api/profiles/recent (last {days} days, limit {limit}).</li>
            <li>Classifier endpoint: {CLASSIFIER_BASE}/profile-instagram-user/&lt;username&gt; (run python script first).</li>
            <li>Returned labels become tags (created if missing) and are auto-assigned (flagged).</li>
            <li>* Asterisk denotes automatically assigned tags elsewhere in the UI.</li>
          </ul>
          <div className="flex items-center gap-1">
            <Clock className="h-3 w-3" />
            Sequential processing ensures controlled rate; Stop to abort remaining profiles.
          </div>
        </div>
      </CardContent>
    </Card>
  )
}<|MERGE_RESOLUTION|>--- conflicted
+++ resolved
@@ -1,615 +1,604 @@
-'use client'
-
-/**
- * ProfileIdentification
- *
- * UI workflow (similar in spirit to DataIngestion) that:
- *  1. Fetches recently active profiles via /api/profiles/recent
- *  2. Sequentially calls local classifier service (scripts/daniel_mock_api.py)
- *       GET http://localhost:13732/profile-instagram-user/&lt;username&gt;
- *     Expected JSON: { labels: string[], data: { text: string } }
- *  3. Ensures each returned label exists as a Tag (creates missing tags)
- *  4. Attaches the tag to the profile with autoAssigned = true (pivot field)
- *  5. Tracks per-profile progress, timing, errors, and labels applied
- *
- * IMPORTANT:
- *  - Start the mock classifier first: `python scripts/daniel_mock_api.py`
- *  - Ensure Prisma migration adding auto_assigned has been applied (already done)
- *  - The workflow is idempotent at tag level: existing tags on profile are skipped
- */
-
-import { useEffect, useMemo, useRef, useState, useCallback } from 'react'
-import { Card, CardHeader, CardTitle, CardDescription, CardContent } from '@/components/ui/card'
-import { Button } from '@/components/ui/button'
-import { Badge } from '@/components/ui/badge'
-import { Separator } from '@/components/ui/separator'
-import { Loader2, Play, Square, RefreshCw, Hash, CheckCircle2, AlertCircle, Info, Clock } from 'lucide-react'
-import { useRecentProfiles, useTags, useTagMutations, useProfileTagMutations, type RecentProfile } from '@/lib/hooks'
-import { formatDate } from '@/lib/dates'
-import { cn } from '@/lib/utils'
-import { toast } from 'sonner'
-
-type IdentificationStatus = 'pending' | 'running' | 'completed' | 'error' | 'skipped'
-
-interface ProfileRunState {
-  profile_pk: number
-  username: string
-  status: IdentificationStatus
-  startedAt?: number
-  endedAt?: number
-  durationMs?: number
-  labels?: string[]
-  newTagsCreated?: number
-  newAssignments?: number
-  error?: string
-  classifierText?: string
-}
-
-interface ClassifierResponse {
-  labels: string[]
-  data?: {
-    text?: string
-    [k: string]: any
-  }
-  [k: string]: any
-}
-
-<<<<<<< HEAD
-const CLASSIFIER_BASE = 'https://7005d0347fac.ngrok-free.app/get-user-info'
-=======
-const CLASSIFIER_BASE = 'https://7005d0347fac.ngrok-free.app'
->>>>>>> b053edc8
-
-export function ProfileIdentification() {
-  // Query controls
-  const [days, setDays] = useState(30)
-  const [limit, setLimit] = useState(100)
-  // Parallelization (concurrency) factor; number of profiles processed simultaneously
-  const [concurrency, setConcurrency] = useState(1)
-
-  const { data: recentData, isLoading: recentLoading, refetch: refetchRecent, isRefetching } =
-    useRecentProfiles({ days, limit })
-  const { data: allTags, isLoading: tagsLoading } = useTags()
-  const { create: createTag } = useTagMutations()
-  const { addTag } = useProfileTagMutations()
-
-  // Local tag dictionary for quick lookups / updated as we create tags
-  const [tagDict, setTagDict] = useState<Map<string, { tag_id: number; tag_name: string }>>(new Map())
-
-  useEffect(() => {
-    if (allTags) {
-      const map = new Map<string, { tag_id: number; tag_name: string }>()
-      allTags.forEach(t => {
-        const lower = t.tag_name.toLowerCase()
-        const underscore = lower.replace(/\s+/g, '_')
-        const spaced = lower.replace(/_/g, ' ')
-        map.set(lower, t)
-        map.set(underscore, t)
-        map.set(spaced, t)
-      })
-      setTagDict(map)
-    }
-  }, [allTags])
-
-  const profiles: RecentProfile[] = useMemo(() => recentData?.data || [], [recentData])
-
-  // Run state
-  const [runs, setRuns] = useState<Map<number, ProfileRunState>>(new Map())
-  const [running, setRunning] = useState(false)
-  const [stopping, setStopping] = useState(false)
-  const abortRef = useRef<boolean>(false)
-
-  // Initialize run entries when profiles list changes
-  useEffect(() => {
-    setRuns(prev => {
-      const next = new Map(prev)
-      for (const p of profiles) {
-        if (!next.has(p.profile_pk)) {
-          const autoAssignedLabels = p.tags
-            ?.filter(t => t.auto_assigned)
-            .map(t => t.tag.tag_name) || []
-          const hasAuto = autoAssignedLabels.length > 0
-          next.set(p.profile_pk, {
-            profile_pk: p.profile_pk,
-            username: p.current_username,
-            status: hasAuto ? 'completed' : 'pending',
-            // Pre-populate labels for display if already auto-tagged
-            ...(hasAuto ? { labels: autoAssignedLabels } : {}),
-          })
-        }
-      }
-      // Optionally remove stale entries not in current profiles
-      for (const existing of Array.from(next.keys())) {
-        if (!profiles.find(p => p.profile_pk === existing)) {
-          next.delete(existing)
-        }
-      }
-      return next
-    })
-  }, [profiles])
-
-  const updateRun = (profile_pk: number, patch: Partial<ProfileRunState>) => {
-    setRuns(prev => {
-      const next = new Map(prev)
-      const existing = next.get(profile_pk)
-      if (!existing) return prev
-      next.set(profile_pk, { ...existing, ...patch })
-      return next
-    })
-  }
-
-  const classifyProfile = useCallback(
-    async (p: RecentProfile): Promise<void> => {
-      updateRun(p.profile_pk, {
-        status: 'running',
-        startedAt: typeof window !== 'undefined' ? Date.now() : 0,
-        error: undefined,
-        labels: undefined,
-        newAssignments: 0,
-        newTagsCreated: 0,
-      })
-
-      let createdTags = 0
-      let newAssignments = 0
-      let labels: string[] = []
-      let classifierText: string | undefined
-
-      try {
-        // 1. Call classifier
-<<<<<<< HEAD
-        const res = await fetch(`${CLASSIFIER_BASE}`, {
-          method: 'POST',
-          headers: { 'Content-Type': 'application/json' },
-          body: JSON.stringify({ username: p.current_username }),
-=======
-        const res = await fetch(`${CLASSIFIER_BASE}/get-user-info`, {
-          method: 'POST', 
-          mode: 'cors',
-          headers: {
-            'Content-Type': 'application/json',
-            'Accept': 'application/json',
-          },
-          body: JSON.stringify({
-            username: p.current_username
-          })
->>>>>>> b053edc8
-        })
-
-        const json: ClassifierResponse = await res.json()
-        labels = Array.isArray(json.labels) ? json.labels : []
-        classifierText = json.data?.text
-
-        if (labels.length === 0) {
-          updateRun(p.profile_pk, {
-            status: 'skipped',
-            labels: [],
-            classifierText,
-            endedAt: typeof window !== 'undefined' ? Date.now() : 0,
-            durationMs: typeof window !== 'undefined' ? Date.now() - (runs.get(p.profile_pk)?.startedAt || Date.now()) : 0,
-          })
-          return
-        }
-
-        // Normalize + deduplicate (case-insensitive)
-        const normalized = Array.from(new Set(labels.map(l => l.trim()).filter(Boolean)))
-        for (const label of normalized) {
-          if (abortRef.current) break
-          const lower = label.toLowerCase().trim()
-          const underscore = lower.replace(/\s+/g, '_')
-          const spaced = lower.replace(/_/g, ' ')
-          // Try multiple canonical forms before creating
-          let existingTag =
-            tagDict.get(lower) ||
-            tagDict.get(underscore) ||
-            tagDict.get(spaced)
-
-          if (!existingTag) {
-            // Create tag only if not found under any canonical form
-            try {
-              const created = await new Promise<{ tag_id: number; tag_name: string }>((resolve, reject) => {
-                createTag.mutate(label, {
-                  onSuccess: (data: any) => resolve(data),
-                  onError: (err: any) => reject(err),
-                })
-              })
-              createdTags += 1
-              // Update dict
-              setTagDict(prev => {
-                const copy = new Map(prev)
-                const createdLower = created.tag_name.toLowerCase()
-                copy.set(createdLower, created)
-                copy.set(createdLower.replace(/\s+/g, '_'), created)
-                copy.set(createdLower.replace(/_/g, ' '), created)
-                return copy
-              })
-              existingTag = created
-            } catch (err: any) {
-              // If tag creation fails, skip that label
-              console.error('Failed to create tag', label, err)
-              continue
-            }
-          }
-
-          if (!existingTag) continue
-
-          // Check if already attached
-          const already = p.tags.some(pt => pt.tag.tag_id === existingTag!.tag_id)
-          if (!already) {
-            try {
-              await new Promise<void>((resolve, reject) => {
-                addTag.mutate(
-                  { username: p.current_username, tagId: existingTag!.tag_id, autoAssigned: true },
-                  {
-                    onSuccess: () => resolve(),
-                    onError: (err: any) => reject(err),
-                  },
-                )
-              })
-              newAssignments += 1
-            } catch (err: any) {
-              console.error('Failed to assign tag', label, err)
-            }
-          }
-        }
-
-        updateRun(p.profile_pk, {
-          status: 'completed',
-          labels,
-          classifierText,
-          newTagsCreated: createdTags,
-          newAssignments,
-          endedAt: typeof window !== 'undefined' ? Date.now() : 0,
-          durationMs: typeof window !== 'undefined' ? Date.now() - (runs.get(p.profile_pk)?.startedAt || Date.now()) : 0,
-        })
-      } catch (err: any) {
-        updateRun(p.profile_pk, {
-          status: 'error',
-          error: err?.message || 'Unknown error',
-          labels,
-          classifierText,
-          endedAt: typeof window !== 'undefined' ? Date.now() : 0,
-          durationMs: typeof window !== 'undefined' ? Date.now() - (runs.get(p.profile_pk)?.startedAt || Date.now()) : 0,
-        })
-      }
-    },
-    [addTag, createTag, runs, tagDict],
-  )
-
-  const runConcurrent = useCallback(async () => {
-    if (running) return
-    if (!profiles.length) {
-      toast.message('No recent profiles to process')
-      return
-    }
-    abortRef.current = false
-    setRunning(true)
-    setStopping(false)
-
-    // Build processing queue (skip already running/completed)
-    const queue = profiles.filter(p => {
-      const runEntry = runs.get(p.profile_pk)
-      return !(runEntry && (runEntry.status === 'completed' || runEntry.status === 'running'))
-    })
-
-    let index = 0
-    const workerCount = Math.max(1, Math.min(concurrency, queue.length || 1))
-
-    const worker = async () => {
-      while (!abortRef.current) {
-        const currentIndex = index
-        if (currentIndex >= queue.length) break
-        index += 1
-        const profile = queue[currentIndex]
-        // eslint-disable-next-line no-await-in-loop
-        await classifyProfile(profile)
-      }
-    }
-
-    await Promise.all(Array.from({ length: workerCount }, () => worker()))
-
-    setRunning(false)
-    setStopping(false)
-    if (abortRef.current) {
-      toast.warning('Identification stopped')
-    } else {
-      toast.success('Identification run completed')
-    }
-  }, [classifyProfile, profiles, running, runs, concurrency])
-
-  const stopSequential = () => {
-    if (!running) return
-    abortRef.current = true
-    setStopping(true)
-  }
-
-  const resetStatuses = () => {
-    setRuns(prev => {
-      const next = new Map(prev)
-      for (const [k, v] of next.entries()) {
-        next.set(k, {
-          profile_pk: v.profile_pk,
-            username: v.username,
-            status: 'pending',
-        })
-      }
-      return next
-    })
-  }
-
-  const completedCount = Array.from(runs.values()).filter(r => r.status === 'completed').length
-  const errorCount = Array.from(runs.values()).filter(r => r.status === 'error').length
-  const pendingCount = profiles.length - completedCount - errorCount - Array.from(runs.values()).filter(r => r.status === 'running').length
-
-  // Format ms to seconds with adaptive precision
-  const formatSeconds = (ms: number) => {
-    if (ms < 1000) return (ms / 1000).toFixed(2) + 's'
-    if (ms < 10000) return (ms / 1000).toFixed(2) + 's'
-    return (ms / 1000).toFixed(1) + 's'
-  }
-
-  return (
-    <Card className="bg-white shadow-sm border-0 rounded-xl">
-      <CardHeader className="pb-4">
-        <CardTitle className="text-xl font-bold text-blue-600 flex items-center gap-2">
-          <Hash className="h-5 w-5" />
-          Stalking Agent Swarm Orchestrator
-          <Badge variant="outline" className="ml-2 bg-gray-100 text-gray-700 border-gray-300">
-            {profiles.length} profiles
-          </Badge>
-        </CardTitle>
-        <CardDescription className="text-gray-600 text-base">
-          Automatically infer audience characteristics and apply tags (auto-assigned) using local classifier.
-        </CardDescription>
-      </CardHeader>
-      <CardContent className="space-y-6">
-        {/* Controls */}
-        <div className="flex flex-wrap gap-3 items-end">
-          <div className="space-y-1">
-            <label className="text-xs font-medium">Days Lookback</label>
-            <input
-              type="number"
-              className="border rounded px-2 py-1 text-sm w-24"
-              value={days}
-              min={1}
-              max={365}
-              disabled={running}
-              onChange={e => setDays(Math.min(365, Math.max(1, Number(e.target.value) || 1)))}
-            />
-          </div>
-          <div className="space-y-1">
-            <label className="text-xs font-medium">Limit</label>
-            <input
-              type="number"
-              className="border rounded px-2 py-1 text-sm w-24"
-              value={limit}
-              min={1}
-              max={500}
-              disabled={running}
-              onChange={e => setLimit(Math.min(500, Math.max(1, Number(e.target.value) || 1)))}
-            />
-          </div>
-          <div className="space-y-1">
-            <label className="text-xs font-medium">Concurrency</label>
-            <input
-              type="number"
-              className="border rounded px-2 py-1 text-sm w-24"
-              value={concurrency}
-              min={1}
-              max={16}
-              disabled={running}
-              onChange={e =>
-                setConcurrency(
-                  Math.min(16, Math.max(1, Number(e.target.value) || 1)),
-                )
-              }
-            />
-          </div>
-          <div className="flex gap-2">
-            <Button
-              size="sm"
-              onClick={() => refetchRecent()}
-              variant="outline"
-              disabled={running || recentLoading || isRefetching}
-            >
-              {(recentLoading || isRefetching) && <Loader2 className="h-3 w-3 animate-spin mr-1" />}
-              Refresh
-            </Button>
-            {!running ? (
-              <Button
-                size="sm"
-                onClick={runConcurrent}
-                disabled={recentLoading || !profiles.length || tagsLoading}
-              >
-                <Play className="h-3 w-3 mr-1" />
-                Start
-              </Button>
-            ) : (
-              <Button
-                size="sm"
-                variant="destructive"
-                onClick={stopSequential}
-                disabled={stopping}
-              >
-                <Square className="h-3 w-3 mr-1" />
-                {stopping ? 'Stopping...' : 'Stop'}
-              </Button>
-            )}
-            <Button
-              size="sm"
-              variant="outline"
-              onClick={resetStatuses}
-              disabled={running}
-            >
-              <RefreshCw className="h-3 w-3 mr-1" />
-              Reset
-            </Button>
-          </div>
-        </div>
-
-        {/* Summary Badges */}
-        <div className="flex flex-wrap gap-2 text-xs">
-          <Badge variant="outline" className="bg-muted">
-            Pending: {pendingCount}
-          </Badge>
-          <Badge variant="outline" className="bg-green-50 text-green-700 border-green-300">
-            Completed: {completedCount}
-          </Badge>
-          <Badge variant="outline" className="bg-red-50 text-red-700 border-red-300">
-            Errors: {errorCount}
-          </Badge>
-          <Badge variant="outline">
-            Window: {days}d
-          </Badge>
-          <Badge variant="outline">
-            Concurrency: {concurrency}
-          </Badge>
-        </div>
-
-        <Separator />
-
-        {/* List */}
-        <div className="border rounded-md overflow-hidden">
-          <div className="grid grid-cols-12 gap-0 bg-muted/50 text-xs font-medium px-3 py-2">
-            <div className="col-span-2">Username</div>
-            <div className="col-span-2">Status</div>
-            <div className="col-span-2">Labels</div>
-            <div className="col-span-2">New Tags / Assigned</div>
-            <div className="col-span-2">Duration (s)</div>
-            <div className="col-span-2">Last Event</div>
-          </div>
-          <div className="max-h-96 overflow-auto text-sm">
-            {recentLoading ? (
-              <div className="flex items-center gap-2 p-4 text-muted-foreground">
-                <Loader2 className="h-4 w-4 animate-spin" />
-                Loading recent profiles...
-              </div>
-            ) : profiles.length === 0 ? (
-              <div className="p-4 text-muted-foreground text-xs">
-                No recent profiles in specified window.
-              </div>
-            ) : (
-              profiles.map(p => {
-                const run = runs.get(p.profile_pk)
-                let durationDisplay = '—'
-                if (run?.startedAt && run?.endedAt) {
-                  durationDisplay = formatSeconds(run.endedAt - run.startedAt)
-                } else if (run?.startedAt && run?.status === 'running') {
-                  durationDisplay = formatSeconds(typeof window !== 'undefined' ? Date.now() - run.startedAt : 0)
-                }
-
-                let statusNode: React.ReactNode = run?.status || 'pending'
-                if (run?.status === 'running') {
-                  statusNode = (
-                    <span className="flex items-center gap-1 text-blue-600">
-                      <Loader2 className="h-3 w-3 animate-spin" />
-                      Running
-                    </span>
-                  )
-                } else if (run?.status === 'completed') {
-                  statusNode = (
-                    <span className="flex items-center gap-1 text-green-600">
-                      <CheckCircle2 className="h-3 w-3" />
-                      Done
-                    </span>
-                  )
-                } else if (run?.status === 'error') {
-                  statusNode = (
-                    <span className="flex items-center gap-1 text-red-600">
-                      <AlertCircle className="h-3 w-3" />
-                      Error
-                    </span>
-                  )
-                } else if (run?.status === 'skipped') {
-                  statusNode = (
-                    <span className="flex items-center gap-1 text-muted-foreground">
-                      Skipped
-                    </span>
-                  )
-                }
-
-                return (
-                  <div
-                    key={p.profile_pk}
-                    className={cn(
-                      'grid grid-cols-12 gap-0 px-3 py-2 border-b last:border-b-0 items-start',
-                      run?.status === 'completed' && 'bg-green-50/40',
-                      run?.status === 'error' && 'bg-red-50/40',
-                    )}
-                  >
-                    <div className="col-span-2 truncate">
-                      @{p.current_username}
-                    </div>
-                    <div className="col-span-2">
-                      {statusNode}
-                      {run?.error && (
-                        <div className="text-[10px] text-red-600 mt-0.5 line-clamp-2">
-                          {run.error}
-                        </div>
-                      )}
-                    </div>
-                    <div className="col-span-2">
-                      {run?.labels && run.labels.length > 0 ? (
-                        <div className="flex flex-wrap gap-1">
-                          {run.labels.map(l => (
-                            <Badge
-                              key={l}
-                              variant="outline"
-                              className="text-[10px] px-1 py-0"
-                              title={l}
-                            >
-                              {l}
-                            </Badge>
-                          ))}
-                        </div>
-                      ) : (
-                        <span className="text-xs text-muted-foreground">—</span>
-                      )}
-                    </div>
-                    <div className="col-span-2 text-xs">
-                      {run
-                        ? `${run.newTagsCreated || 0} / ${run.newAssignments || 0}`
-                        : '—'}
-                    </div>
-                    <div className="col-span-2 text-xs">
-                      {durationDisplay}
-                    </div>
-                    <div className="col-span-2 text-[10px] leading-tight">
-                      {p.last_event ? (
-                        <>
-                          <div className="font-medium">{p.last_event.event_type}</div>
-                          <div className="text-muted-foreground">
-                            {formatDate(p.last_event.event_ts, 'datetime')}
-                          </div>
-                        </>
-                      ) : (
-                        <span className="text-muted-foreground">—</span>
-                      )}
-                    </div>
-                  </div>
-                )
-              })
-            )}
-          </div>
-        </div>
-
-        {/* Legend / Help */}
-        <div className="rounded-md bg-muted/50 p-3 space-y-2 text-xs text-muted-foreground">
-          <div className="flex items-center gap-1 font-medium">
-            <Info className="h-3 w-3" />
-            How it works
-          </div>
-          <ul className="list-disc list-inside space-y-1">
-            <li>Profiles pulled from /api/profiles/recent (last {days} days, limit {limit}).</li>
-            <li>Classifier endpoint: {CLASSIFIER_BASE}/profile-instagram-user/&lt;username&gt; (run python script first).</li>
-            <li>Returned labels become tags (created if missing) and are auto-assigned (flagged).</li>
-            <li>* Asterisk denotes automatically assigned tags elsewhere in the UI.</li>
-          </ul>
-          <div className="flex items-center gap-1">
-            <Clock className="h-3 w-3" />
-            Sequential processing ensures controlled rate; Stop to abort remaining profiles.
-          </div>
-        </div>
-      </CardContent>
-    </Card>
-  )
+'use client'
+
+/**
+ * ProfileIdentification
+ *
+ * UI workflow (similar in spirit to DataIngestion) that:
+ *  1. Fetches recently active profiles via /api/profiles/recent
+ *  2. Sequentially calls local classifier service (scripts/daniel_mock_api.py)
+ *       GET http://localhost:13732/profile-instagram-user/&lt;username&gt;
+ *     Expected JSON: { labels: string[], data: { text: string } }
+ *  3. Ensures each returned label exists as a Tag (creates missing tags)
+ *  4. Attaches the tag to the profile with autoAssigned = true (pivot field)
+ *  5. Tracks per-profile progress, timing, errors, and labels applied
+ *
+ * IMPORTANT:
+ *  - Start the mock classifier first: `python scripts/daniel_mock_api.py`
+ *  - Ensure Prisma migration adding auto_assigned has been applied (already done)
+ *  - The workflow is idempotent at tag level: existing tags on profile are skipped
+ */
+
+import { useEffect, useMemo, useRef, useState, useCallback } from 'react'
+import { Card, CardHeader, CardTitle, CardDescription, CardContent } from '@/components/ui/card'
+import { Button } from '@/components/ui/button'
+import { Badge } from '@/components/ui/badge'
+import { Separator } from '@/components/ui/separator'
+import { Loader2, Play, Square, RefreshCw, Hash, CheckCircle2, AlertCircle, Info, Clock } from 'lucide-react'
+import { useRecentProfiles, useTags, useTagMutations, useProfileTagMutations, type RecentProfile } from '@/lib/hooks'
+import { formatDate } from '@/lib/dates'
+import { cn } from '@/lib/utils'
+import { toast } from 'sonner'
+
+type IdentificationStatus = 'pending' | 'running' | 'completed' | 'error' | 'skipped'
+
+interface ProfileRunState {
+  profile_pk: number
+  username: string
+  status: IdentificationStatus
+  startedAt?: number
+  endedAt?: number
+  durationMs?: number
+  labels?: string[]
+  newTagsCreated?: number
+  newAssignments?: number
+  error?: string
+  classifierText?: string
+}
+
+interface ClassifierResponse {
+  labels: string[]
+  data?: {
+    text?: string
+    [k: string]: any
+  }
+  [k: string]: any
+}
+
+const CLASSIFIER_BASE = 'https://7005d0347fac.ngrok-free.app'
+
+export function ProfileIdentification() {
+  // Query controls
+  const [days, setDays] = useState(30)
+  const [limit, setLimit] = useState(100)
+  // Parallelization (concurrency) factor; number of profiles processed simultaneously
+  const [concurrency, setConcurrency] = useState(1)
+
+  const { data: recentData, isLoading: recentLoading, refetch: refetchRecent, isRefetching } =
+    useRecentProfiles({ days, limit })
+  const { data: allTags, isLoading: tagsLoading } = useTags()
+  const { create: createTag } = useTagMutations()
+  const { addTag } = useProfileTagMutations()
+
+  // Local tag dictionary for quick lookups / updated as we create tags
+  const [tagDict, setTagDict] = useState<Map<string, { tag_id: number; tag_name: string }>>(new Map())
+
+  useEffect(() => {
+    if (allTags) {
+      const map = new Map<string, { tag_id: number; tag_name: string }>()
+      allTags.forEach(t => {
+        const lower = t.tag_name.toLowerCase()
+        const underscore = lower.replace(/\s+/g, '_')
+        const spaced = lower.replace(/_/g, ' ')
+        map.set(lower, t)
+        map.set(underscore, t)
+        map.set(spaced, t)
+      })
+      setTagDict(map)
+    }
+  }, [allTags])
+
+  const profiles: RecentProfile[] = useMemo(() => recentData?.data || [], [recentData])
+
+  // Run state
+  const [runs, setRuns] = useState<Map<number, ProfileRunState>>(new Map())
+  const [running, setRunning] = useState(false)
+  const [stopping, setStopping] = useState(false)
+  const abortRef = useRef<boolean>(false)
+
+  // Initialize run entries when profiles list changes
+  useEffect(() => {
+    setRuns(prev => {
+      const next = new Map(prev)
+      for (const p of profiles) {
+        if (!next.has(p.profile_pk)) {
+          const autoAssignedLabels = p.tags
+            ?.filter(t => t.auto_assigned)
+            .map(t => t.tag.tag_name) || []
+          const hasAuto = autoAssignedLabels.length > 0
+          next.set(p.profile_pk, {
+            profile_pk: p.profile_pk,
+            username: p.current_username,
+            status: hasAuto ? 'completed' : 'pending',
+            // Pre-populate labels for display if already auto-tagged
+            ...(hasAuto ? { labels: autoAssignedLabels } : {}),
+          })
+        }
+      }
+      // Optionally remove stale entries not in current profiles
+      for (const existing of Array.from(next.keys())) {
+        if (!profiles.find(p => p.profile_pk === existing)) {
+          next.delete(existing)
+        }
+      }
+      return next
+    })
+  }, [profiles])
+
+  const updateRun = (profile_pk: number, patch: Partial<ProfileRunState>) => {
+    setRuns(prev => {
+      const next = new Map(prev)
+      const existing = next.get(profile_pk)
+      if (!existing) return prev
+      next.set(profile_pk, { ...existing, ...patch })
+      return next
+    })
+  }
+
+  const classifyProfile = useCallback(
+    async (p: RecentProfile): Promise<void> => {
+      updateRun(p.profile_pk, {
+        status: 'running',
+        startedAt: typeof window !== 'undefined' ? Date.now() : 0,
+        error: undefined,
+        labels: undefined,
+        newAssignments: 0,
+        newTagsCreated: 0,
+      })
+
+      let createdTags = 0
+      let newAssignments = 0
+      let labels: string[] = []
+      let classifierText: string | undefined
+
+      try {
+        // 1. Call classifier
+        const res = await fetch(`${CLASSIFIER_BASE}/get-user-info`, {
+          method: 'POST', 
+          mode: 'cors',
+          headers: {
+            'Content-Type': 'application/json',
+            'Accept': 'application/json',
+          },
+          body: JSON.stringify({
+            username: p.current_username
+          })
+        })
+
+        const json: ClassifierResponse = await res.json()
+        labels = Array.isArray(json.labels) ? json.labels : []
+        classifierText = json.data?.text
+
+        if (labels.length === 0) {
+          updateRun(p.profile_pk, {
+            status: 'skipped',
+            labels: [],
+            classifierText,
+            endedAt: typeof window !== 'undefined' ? Date.now() : 0,
+            durationMs: typeof window !== 'undefined' ? Date.now() - (runs.get(p.profile_pk)?.startedAt || Date.now()) : 0,
+          })
+          return
+        }
+
+        // Normalize + deduplicate (case-insensitive)
+        const normalized = Array.from(new Set(labels.map(l => l.trim()).filter(Boolean)))
+        for (const label of normalized) {
+          if (abortRef.current) break
+          const lower = label.toLowerCase().trim()
+          const underscore = lower.replace(/\s+/g, '_')
+          const spaced = lower.replace(/_/g, ' ')
+          // Try multiple canonical forms before creating
+          let existingTag =
+            tagDict.get(lower) ||
+            tagDict.get(underscore) ||
+            tagDict.get(spaced)
+
+          if (!existingTag) {
+            // Create tag only if not found under any canonical form
+            try {
+              const created = await new Promise<{ tag_id: number; tag_name: string }>((resolve, reject) => {
+                createTag.mutate(label, {
+                  onSuccess: (data: any) => resolve(data),
+                  onError: (err: any) => reject(err),
+                })
+              })
+              createdTags += 1
+              // Update dict
+              setTagDict(prev => {
+                const copy = new Map(prev)
+                const createdLower = created.tag_name.toLowerCase()
+                copy.set(createdLower, created)
+                copy.set(createdLower.replace(/\s+/g, '_'), created)
+                copy.set(createdLower.replace(/_/g, ' '), created)
+                return copy
+              })
+              existingTag = created
+            } catch (err: any) {
+              // If tag creation fails, skip that label
+              console.error('Failed to create tag', label, err)
+              continue
+            }
+          }
+
+          if (!existingTag) continue
+
+          // Check if already attached
+          const already = p.tags.some(pt => pt.tag.tag_id === existingTag!.tag_id)
+          if (!already) {
+            try {
+              await new Promise<void>((resolve, reject) => {
+                addTag.mutate(
+                  { username: p.current_username, tagId: existingTag!.tag_id, autoAssigned: true },
+                  {
+                    onSuccess: () => resolve(),
+                    onError: (err: any) => reject(err),
+                  },
+                )
+              })
+              newAssignments += 1
+            } catch (err: any) {
+              console.error('Failed to assign tag', label, err)
+            }
+          }
+        }
+
+        updateRun(p.profile_pk, {
+          status: 'completed',
+          labels,
+          classifierText,
+          newTagsCreated: createdTags,
+          newAssignments,
+          endedAt: typeof window !== 'undefined' ? Date.now() : 0,
+          durationMs: typeof window !== 'undefined' ? Date.now() - (runs.get(p.profile_pk)?.startedAt || Date.now()) : 0,
+        })
+      } catch (err: any) {
+        updateRun(p.profile_pk, {
+          status: 'error',
+          error: err?.message || 'Unknown error',
+          labels,
+          classifierText,
+          endedAt: typeof window !== 'undefined' ? Date.now() : 0,
+          durationMs: typeof window !== 'undefined' ? Date.now() - (runs.get(p.profile_pk)?.startedAt || Date.now()) : 0,
+        })
+      }
+    },
+    [addTag, createTag, runs, tagDict],
+  )
+
+  const runConcurrent = useCallback(async () => {
+    if (running) return
+    if (!profiles.length) {
+      toast.message('No recent profiles to process')
+      return
+    }
+    abortRef.current = false
+    setRunning(true)
+    setStopping(false)
+
+    // Build processing queue (skip already running/completed)
+    const queue = profiles.filter(p => {
+      const runEntry = runs.get(p.profile_pk)
+      return !(runEntry && (runEntry.status === 'completed' || runEntry.status === 'running'))
+    })
+
+    let index = 0
+    const workerCount = Math.max(1, Math.min(concurrency, queue.length || 1))
+
+    const worker = async () => {
+      while (!abortRef.current) {
+        const currentIndex = index
+        if (currentIndex >= queue.length) break
+        index += 1
+        const profile = queue[currentIndex]
+        // eslint-disable-next-line no-await-in-loop
+        await classifyProfile(profile)
+      }
+    }
+
+    await Promise.all(Array.from({ length: workerCount }, () => worker()))
+
+    setRunning(false)
+    setStopping(false)
+    if (abortRef.current) {
+      toast.warning('Identification stopped')
+    } else {
+      toast.success('Identification run completed')
+    }
+  }, [classifyProfile, profiles, running, runs, concurrency])
+
+  const stopSequential = () => {
+    if (!running) return
+    abortRef.current = true
+    setStopping(true)
+  }
+
+  const resetStatuses = () => {
+    setRuns(prev => {
+      const next = new Map(prev)
+      for (const [k, v] of next.entries()) {
+        next.set(k, {
+          profile_pk: v.profile_pk,
+            username: v.username,
+            status: 'pending',
+        })
+      }
+      return next
+    })
+  }
+
+  const completedCount = Array.from(runs.values()).filter(r => r.status === 'completed').length
+  const errorCount = Array.from(runs.values()).filter(r => r.status === 'error').length
+  const pendingCount = profiles.length - completedCount - errorCount - Array.from(runs.values()).filter(r => r.status === 'running').length
+
+  // Format ms to seconds with adaptive precision
+  const formatSeconds = (ms: number) => {
+    if (ms < 1000) return (ms / 1000).toFixed(2) + 's'
+    if (ms < 10000) return (ms / 1000).toFixed(2) + 's'
+    return (ms / 1000).toFixed(1) + 's'
+  }
+
+  return (
+    <Card className="bg-white shadow-sm border-0 rounded-xl">
+      <CardHeader className="pb-4">
+        <CardTitle className="text-xl font-bold text-blue-600 flex items-center gap-2">
+          <Hash className="h-5 w-5" />
+          Stalking Agent Swarm Orchestrator
+          <Badge variant="outline" className="ml-2 bg-gray-100 text-gray-700 border-gray-300">
+            {profiles.length} profiles
+          </Badge>
+        </CardTitle>
+        <CardDescription className="text-gray-600 text-base">
+          Automatically infer audience characteristics and apply tags (auto-assigned) using local classifier.
+        </CardDescription>
+      </CardHeader>
+      <CardContent className="space-y-6">
+        {/* Controls */}
+        <div className="flex flex-wrap gap-3 items-end">
+          <div className="space-y-1">
+            <label className="text-xs font-medium">Days Lookback</label>
+            <input
+              type="number"
+              className="border rounded px-2 py-1 text-sm w-24"
+              value={days}
+              min={1}
+              max={365}
+              disabled={running}
+              onChange={e => setDays(Math.min(365, Math.max(1, Number(e.target.value) || 1)))}
+            />
+          </div>
+          <div className="space-y-1">
+            <label className="text-xs font-medium">Limit</label>
+            <input
+              type="number"
+              className="border rounded px-2 py-1 text-sm w-24"
+              value={limit}
+              min={1}
+              max={500}
+              disabled={running}
+              onChange={e => setLimit(Math.min(500, Math.max(1, Number(e.target.value) || 1)))}
+            />
+          </div>
+          <div className="space-y-1">
+            <label className="text-xs font-medium">Concurrency</label>
+            <input
+              type="number"
+              className="border rounded px-2 py-1 text-sm w-24"
+              value={concurrency}
+              min={1}
+              max={16}
+              disabled={running}
+              onChange={e =>
+                setConcurrency(
+                  Math.min(16, Math.max(1, Number(e.target.value) || 1)),
+                )
+              }
+            />
+          </div>
+          <div className="flex gap-2">
+            <Button
+              size="sm"
+              onClick={() => refetchRecent()}
+              variant="outline"
+              disabled={running || recentLoading || isRefetching}
+            >
+              {(recentLoading || isRefetching) && <Loader2 className="h-3 w-3 animate-spin mr-1" />}
+              Refresh
+            </Button>
+            {!running ? (
+              <Button
+                size="sm"
+                onClick={runConcurrent}
+                disabled={recentLoading || !profiles.length || tagsLoading}
+              >
+                <Play className="h-3 w-3 mr-1" />
+                Start
+              </Button>
+            ) : (
+              <Button
+                size="sm"
+                variant="destructive"
+                onClick={stopSequential}
+                disabled={stopping}
+              >
+                <Square className="h-3 w-3 mr-1" />
+                {stopping ? 'Stopping...' : 'Stop'}
+              </Button>
+            )}
+            <Button
+              size="sm"
+              variant="outline"
+              onClick={resetStatuses}
+              disabled={running}
+            >
+              <RefreshCw className="h-3 w-3 mr-1" />
+              Reset
+            </Button>
+          </div>
+        </div>
+
+        {/* Summary Badges */}
+        <div className="flex flex-wrap gap-2 text-xs">
+          <Badge variant="outline" className="bg-muted">
+            Pending: {pendingCount}
+          </Badge>
+          <Badge variant="outline" className="bg-green-50 text-green-700 border-green-300">
+            Completed: {completedCount}
+          </Badge>
+          <Badge variant="outline" className="bg-red-50 text-red-700 border-red-300">
+            Errors: {errorCount}
+          </Badge>
+          <Badge variant="outline">
+            Window: {days}d
+          </Badge>
+          <Badge variant="outline">
+            Concurrency: {concurrency}
+          </Badge>
+        </div>
+
+        <Separator />
+
+        {/* List */}
+        <div className="border rounded-md overflow-hidden">
+          <div className="grid grid-cols-12 gap-0 bg-muted/50 text-xs font-medium px-3 py-2">
+            <div className="col-span-2">Username</div>
+            <div className="col-span-2">Status</div>
+            <div className="col-span-2">Labels</div>
+            <div className="col-span-2">New Tags / Assigned</div>
+            <div className="col-span-2">Duration (s)</div>
+            <div className="col-span-2">Last Event</div>
+          </div>
+          <div className="max-h-96 overflow-auto text-sm">
+            {recentLoading ? (
+              <div className="flex items-center gap-2 p-4 text-muted-foreground">
+                <Loader2 className="h-4 w-4 animate-spin" />
+                Loading recent profiles...
+              </div>
+            ) : profiles.length === 0 ? (
+              <div className="p-4 text-muted-foreground text-xs">
+                No recent profiles in specified window.
+              </div>
+            ) : (
+              profiles.map(p => {
+                const run = runs.get(p.profile_pk)
+                let durationDisplay = '—'
+                if (run?.startedAt && run?.endedAt) {
+                  durationDisplay = formatSeconds(run.endedAt - run.startedAt)
+                } else if (run?.startedAt && run?.status === 'running') {
+                  durationDisplay = formatSeconds(typeof window !== 'undefined' ? Date.now() - run.startedAt : 0)
+                }
+
+                let statusNode: React.ReactNode = run?.status || 'pending'
+                if (run?.status === 'running') {
+                  statusNode = (
+                    <span className="flex items-center gap-1 text-blue-600">
+                      <Loader2 className="h-3 w-3 animate-spin" />
+                      Running
+                    </span>
+                  )
+                } else if (run?.status === 'completed') {
+                  statusNode = (
+                    <span className="flex items-center gap-1 text-green-600">
+                      <CheckCircle2 className="h-3 w-3" />
+                      Done
+                    </span>
+                  )
+                } else if (run?.status === 'error') {
+                  statusNode = (
+                    <span className="flex items-center gap-1 text-red-600">
+                      <AlertCircle className="h-3 w-3" />
+                      Error
+                    </span>
+                  )
+                } else if (run?.status === 'skipped') {
+                  statusNode = (
+                    <span className="flex items-center gap-1 text-muted-foreground">
+                      Skipped
+                    </span>
+                  )
+                }
+
+                return (
+                  <div
+                    key={p.profile_pk}
+                    className={cn(
+                      'grid grid-cols-12 gap-0 px-3 py-2 border-b last:border-b-0 items-start',
+                      run?.status === 'completed' && 'bg-green-50/40',
+                      run?.status === 'error' && 'bg-red-50/40',
+                    )}
+                  >
+                    <div className="col-span-2 truncate">
+                      @{p.current_username}
+                    </div>
+                    <div className="col-span-2">
+                      {statusNode}
+                      {run?.error && (
+                        <div className="text-[10px] text-red-600 mt-0.5 line-clamp-2">
+                          {run.error}
+                        </div>
+                      )}
+                    </div>
+                    <div className="col-span-2">
+                      {run?.labels && run.labels.length > 0 ? (
+                        <div className="flex flex-wrap gap-1">
+                          {run.labels.map(l => (
+                            <Badge
+                              key={l}
+                              variant="outline"
+                              className="text-[10px] px-1 py-0"
+                              title={l}
+                            >
+                              {l}
+                            </Badge>
+                          ))}
+                        </div>
+                      ) : (
+                        <span className="text-xs text-muted-foreground">—</span>
+                      )}
+                    </div>
+                    <div className="col-span-2 text-xs">
+                      {run
+                        ? `${run.newTagsCreated || 0} / ${run.newAssignments || 0}`
+                        : '—'}
+                    </div>
+                    <div className="col-span-2 text-xs">
+                      {durationDisplay}
+                    </div>
+                    <div className="col-span-2 text-[10px] leading-tight">
+                      {p.last_event ? (
+                        <>
+                          <div className="font-medium">{p.last_event.event_type}</div>
+                          <div className="text-muted-foreground">
+                            {formatDate(p.last_event.event_ts, 'datetime')}
+                          </div>
+                        </>
+                      ) : (
+                        <span className="text-muted-foreground">—</span>
+                      )}
+                    </div>
+                  </div>
+                )
+              })
+            )}
+          </div>
+        </div>
+
+        {/* Legend / Help */}
+        <div className="rounded-md bg-muted/50 p-3 space-y-2 text-xs text-muted-foreground">
+          <div className="flex items-center gap-1 font-medium">
+            <Info className="h-3 w-3" />
+            How it works
+          </div>
+          <ul className="list-disc list-inside space-y-1">
+            <li>Profiles pulled from /api/profiles/recent (last {days} days, limit {limit}).</li>
+            <li>Classifier endpoint: {CLASSIFIER_BASE}/profile-instagram-user/&lt;username&gt; (run python script first).</li>
+            <li>Returned labels become tags (created if missing) and are auto-assigned (flagged).</li>
+            <li>* Asterisk denotes automatically assigned tags elsewhere in the UI.</li>
+          </ul>
+          <div className="flex items-center gap-1">
+            <Clock className="h-3 w-3" />
+            Sequential processing ensures controlled rate; Stop to abort remaining profiles.
+          </div>
+        </div>
+      </CardContent>
+    </Card>
+  )
 }